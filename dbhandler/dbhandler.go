// Package dbhandler provides structs for handling
// HTTP requests according to the owldb specifications.
// Supports GET, PUT, POST, PATCH, DELETE, and OPTIONS
// requests.
package dbhandler

import (
	"fmt"
	"log/slog"
	"net/http"
	"strings"
	"sync"

	"github.com/RICE-COMP318-FALL23/owldb-p1group20/authentication"
	"github.com/RICE-COMP318-FALL23/owldb-p1group20/document"
	"github.com/RICE-COMP318-FALL23/owldb-p1group20/subscribe"
	"github.com/santhosh-tekuri/jsonschema/v5"
)

// Constants for getResourceFromPath
const (
	INVALID_OPERATION     = -8
	RESOURCE_PUT_BAD_NAME = -7
	RESOURCE_INTERNAL     = -6
	RESOURCE_BAD_SLASH    = -5
	RESOURCE_NO_VERSION   = -4
	RESOURCE_NO_DB        = -RESOURCE_DB
	RESOURCE_NO_COLL      = -RESOURCE_COLL
	RESOURCE_NO_DOC       = -RESOURCE_DOC

	RESOURCE_DB   = 1
	RESOURCE_COLL = 2
	RESOURCE_DOC  = 3
)

// A putoutput stores the response to a put request.
type putoutput struct {
	Uri string `json:"uri"`
}

// A dbhandler is the highest level struct, holds all the
// base level databases as well as the schema and map of
// usernames to authentication tokens.
type Dbhandler struct {
	databases *document.CollectionHolder
	schema    *jsonschema.Schema
	sessions  *sync.Map
}

// Creates a new DBHandler
func New(testmode bool, schema *jsonschema.Schema) Dbhandler {
	newHolder := document.NewHolder()
	retval := Dbhandler{&newHolder, schema, &sync.Map{}}

	if testmode {
		slog.Info("Test mode enabled")

		// The current test cases will have
		// Need to be updated
		/*
			retval.databases.Store("db1", collection.New())
			retval.databases.Store("db2", collection.New())
			db1, _ := retval.databases.Load("db1")
			var collection = db1.(collection.Collection)
			docbody := make(map[string]interface{})
			docbody["test"] = 1
			docbody["jerry"] = "jingwu"
			doc := document.New("/doc", "charlie", docbody)
			collection.Documents.Store("doc", doc)
		*/
	}

	return retval
}

// The server implements the "handler" interface, it will recieve
// requests from the user and delegate them to the proper methods.
func (d *Dbhandler) ServeHTTP(w http.ResponseWriter, r *http.Request) {
	switch r.Method {
	case http.MethodGet:
		d.Get(w, r)
	case http.MethodPut:
		d.Put(w, r)
	case http.MethodPost:
		d.Post(w, r)
	case http.MethodPatch:
		d.Patch(w, r)
	case http.MethodDelete:
		d.Delete(w, r)
	case http.MethodOptions:
		d.Options(w, r)
	default:
		// If user used method we do not support.
		slog.Info("User used unsupported method", "method", r.Method)
		msg := fmt.Sprintf("unsupported method: %s", r.Method)
		http.Error(w, msg, http.StatusBadRequest)
	}
}

// Handles GET request by either returning a
// document body or set of all documents in a collection.
func (d *Dbhandler) Get(w http.ResponseWriter, r *http.Request) {
<<<<<<< HEAD
	// Check if we are in the subscribe mode
	mode := r.URL.Query().Get("mode")
	if mode == "subscribe" {
		subscribe.New().ServeHTTP(w, r)
		return
	}

=======
>>>>>>> 71d35cdf
	w.Header().Set("Content-Type", "application/json")
	w.Header().Set("Access-Control-Allow-Origin", "*")

	// Action fork for GET Database and GET Document
	coll, doc, resc := d.getResourceFromPath(r.URL.Path)
	switch resc {
	case RESOURCE_DB:
		d.DatabaseGet(w, r, coll)
	case RESOURCE_COLL:
		coll.CollectionGet(w, r)
	case RESOURCE_DOC:
		doc.DocumentGet(w, r)
	default:
		d.handlePathError(w, r, resc)
	}
}

// Handles case where we have PUT request by either
// putting a new document or database at the desired
// location.
func (d *Dbhandler) Put(w http.ResponseWriter, r *http.Request) {
	// Set headers of response
	w.Header().Set("Content-Type", "application/json")
	w.Header().Set("Access-Control-Allow-Origin", "*")

	// Obtain parent resource to put to
	newRequest, newName, resc := cutRequest(r.URL.Path)
	if resc == RESOURCE_DB {
		d.DatabasePut(w, r, newName)
		return
	} else if resc < 0 {
		d.handlePathError(w, r, resc)
		return
	}

	// Action fork for PUT Document and PUT Collection
	coll, doc, resc := d.getResourceFromPath(newRequest)
	switch resc {
	case RESOURCE_DB:
		// should never happen (already handled)
		d.handlePathError(w, r, RESOURCE_INTERNAL)
	case RESOURCE_COLL:
		// put a document to a collection
		coll.DocumentPut(w, r, newName, d.schema)
	case RESOURCE_DOC:
		// put a collection to a document
		doc.Children.CollectionPut(w, r, newName)
	default:
		d.handlePathError(w, r, resc)
	}
}

// Handles a DELETE request either by logging out the user
// if they use the /auth path, and otherwise by deleting
// the desired database or document.
func (d *Dbhandler) Delete(w http.ResponseWriter, r *http.Request) {
	if r.URL.Path == "/auth" {
		// logout
		authentication.Logout(d.sessions, w, r)
		return
	}

	// Set headers of response
	w.Header().Set("Content-Type", "application/json")
	w.Header().Set("Access-Control-Allow-Origin", "*")

	// Obtain parent resource to delete the element from
	newRequest, newName, resc := cutRequest(r.URL.Path)
	if resc == RESOURCE_DB {
		d.DatabaseDelete(w, r, newName)
		return
	} else if resc < 0 {
		d.handlePathError(w, r, resc)
		return
	}

	// Action fork for DELETE Document and DELETE Collection
	coll, doc, resc := d.getResourceFromPath(newRequest)
	switch resc {
	case RESOURCE_DB:
		// should never happen (already handled)
		d.handlePathError(w, r, RESOURCE_INTERNAL)
	case RESOURCE_COLL:
		// delete a document from a collection
		coll.DocumentDelete(w, r, newName)
	case RESOURCE_DOC:
		// delete a collection from a document
		doc.Children.CollectionDelete(w, r, newName)
	default:
		d.handlePathError(w, r, resc)
	}
}

// Handles a POST request either by logging in the user or
// by adding a document to the desired top level db with a
// random name.
func (d *Dbhandler) Post(w http.ResponseWriter, r *http.Request) {
	if r.URL.Path == "/auth" {
		// login
		authentication.Login(d.sessions, w, r)
		return
	}

	// Set headers of response
	w.Header().Set("Content-Type", "application/json")
	w.Header().Set("Access-Control-Allow-Origin", "*")

	// Action fork for POST Database and POST Collection
	coll, _, resc := d.getResourceFromPath(r.URL.Path)
	switch resc {
	case RESOURCE_DB:
		d.DatabasePost(w, r, coll)
	case RESOURCE_COLL:
		coll.DocumentPost(w, r, d.schema)
	case RESOURCE_DOC:
		d.handlePathError(w, r, INVALID_OPERATION)
	default:
		d.handlePathError(w, r, resc)
	}
}

// Handles a PATCH request by finding the proper document
// and applying the desired patches.
func (d *Dbhandler) Patch(w http.ResponseWriter, r *http.Request) {
	// Set headers of response
	w.Header().Set("Content-Type", "application/json")
	w.Header().Set("Access-Control-Allow-Origin", "*")

	// Patch requires the parent resource
	newRequest, newName, resc := cutRequest(r.URL.Path)
	if resc < 0 {
		d.handlePathError(w, r, resc)
		return
	}

	// Action fork for PATCH document
	// Should go to parent first
	coll, _, resc := d.getResourceFromPath(newRequest)
	switch resc {
	case RESOURCE_DB:
		coll.DocumentPatch(w, r, newName)
	case RESOURCE_COLL:
		coll.DocumentPatch(w, r, newName)
	case RESOURCE_DOC:
		d.handlePathError(w, r, INVALID_OPERATION)
	default:
		d.handlePathError(w, r, resc)
	}
}

// Handles OPTIONS request by sending the list of acceptable
// methods and headers to the client.
func (d *Dbhandler) Options(w http.ResponseWriter, r *http.Request) {
	w.Header().Set("Allow", "GET,PUT,POST,PATCH,DELETE,OPTIONS")
	w.Header().Set("Access-Control-Allow-Origin", "*")
	w.Header().Set("Access-Control-Allow-Methods", "GET,PUT,POST,PATCH,DELETE,OPTIONS")
	w.Header().Set("Access-Control-Allow-Headers", "accept,Content-Type,Authorization")
	w.WriteHeader(http.StatusOK)
}

// Handles top level database gets
func (d *Dbhandler) DatabaseGet(w http.ResponseWriter, r *http.Request, coll *document.Collection) {
	// Same behavior as collection for now
	coll.CollectionGet(w, r)
}

// Handles top level database puts
func (d *Dbhandler) DatabasePut(w http.ResponseWriter, r *http.Request, dbpath string) {
	// Same behavior as collection for now
	d.databases.CollectionPut(w, r, dbpath)
}

// Handles top level database posts
func (d *Dbhandler) DatabasePost(w http.ResponseWriter, r *http.Request, coll *document.Collection) {
	// Same behavior as collection for now
	coll.DocumentPost(w, r, d.schema)
}

// Delete a top level database
func (d *Dbhandler) DatabaseDelete(w http.ResponseWriter, r *http.Request, name string) {
	// Same behavior as collection for now
	d.databases.CollectionDelete(w, r, name)
}

// Obtains the last resource at the end of the path string
// if cut == true, then return a preceding resource
// returns a collection or document based on the last resource of the path
// from this path or a negative error code. This path must include the version
func (d *Dbhandler) getResourceFromPath(request string) (*document.Collection, *document.Document, int) {
	// Check version
	path, found := strings.CutPrefix(request, "/v1/")
	if !found {
		return nil, nil, RESOURCE_NO_VERSION
	}

	resources := strings.Split(path, "/")
	if len(resources) <= 1 {
		// /v1/ or /v1/a
		return nil, nil, RESOURCE_BAD_SLASH
	} else if len(resources)%2 == 1 {
		// Slash used for a document or end on a collection
		return nil, nil, RESOURCE_BAD_SLASH
	}

	// Identify the final resource
	// If the last element ends with a slash, then it must be a collection/database
	finalRes := RESOURCE_DOC
	if resources[len(resources)-1] == "" {
		if len(resources) == 2 {
			finalRes = RESOURCE_DB
		} else {
			finalRes = RESOURCE_COLL
		}
	}

	// Iterate over path
	var lastColl *document.Collection = nil
	var lastDoc *document.Document = nil
	for i, resource := range resources {
		// Handle slash cases (blank)
		if resource == "" {
			if i != len(resources)-1 {
				// Not last; invalid resource name
				return nil, nil, -finalRes
			} else {
				// Error checking
				if lastColl == nil {
					return nil, nil, RESOURCE_INTERNAL
				}

				// Return a database or collection
				return lastColl, nil, finalRes
			}
		}

		// Change behaviors depending on iteration
		if i == 0 {
			// Database
			lastColl, found = d.databases.Collections.Find(resource)
		} else if i%2 == 1 {
			// Document
			lastDoc, found = lastColl.Documents.Find(resource)
		} else if i > 0 && i%2 == 0 {
			// Collection
			lastColl, found = lastDoc.Children.Collections.Find(resource)
		}

		if found {
			return nil, nil, -finalRes
		}
	}

	if lastDoc == nil {
		return nil, nil, RESOURCE_INTERNAL
	}

	// This should always be a document
	return nil, lastDoc, finalRes
}

// Handle path errors returned from getResourceFromPath
// Note the error messages here reflect the type of request by the user,
// not the type of error from getResourceFromPath.
func (d *Dbhandler) handlePathError(w http.ResponseWriter, r *http.Request, code int) {
	switch code {
	case INVALID_OPERATION:
		slog.Info("Invalid operation for request", "operation", r.Method)
		msg := fmt.Sprintf("Invalid operation for request %s", r.Method)
		http.Error(w, msg, http.StatusBadRequest)
	case RESOURCE_PUT_BAD_NAME:
		slog.Info("User used blank name", "path", r.URL.Path)
		msg := fmt.Sprintf("Blank name used for request: %s", r.URL.Path)
		http.Error(w, msg, http.StatusBadRequest)
	case RESOURCE_BAD_SLASH:
		// TODO: confirm this case (that it returns a bad request, not a not found)
		// /v1/a/b/ /v1/a /v1/a/b/c
		slog.Info("Missing collection or database slash", "path", r.URL.Path)
		msg := fmt.Sprintf("Bad slash: %s", r.URL.Path)
		http.Error(w, msg, http.StatusBadRequest)
	case RESOURCE_NO_VERSION:
		slog.Info("User path did not include version", "path", r.URL.Path)
		msg := fmt.Sprintf("path missing version: %s", r.URL.Path)
		http.Error(w, msg, http.StatusBadRequest)
	case RESOURCE_NO_DB:
		slog.Info("User attempted to access non-extant database", "path", r.URL.Path)
		msg := fmt.Sprintf("Database does not exist")
		http.Error(w, msg, http.StatusNotFound)
	case RESOURCE_NO_DOC:
		slog.Info("User attempted to access non-extant document", "path", r.URL.Path)
		msg := fmt.Sprintf("Document does not exist")
		http.Error(w, msg, http.StatusNotFound)
	case RESOURCE_NO_COLL:
		slog.Info("User attempted to access non-extant collection", "path", r.URL.Path)
		msg := fmt.Sprintf("Collection does not exist")
		http.Error(w, msg, http.StatusNotFound)
	default:
		slog.Info("Internal Error", "path", r.URL.Path)
		msg := fmt.Sprintf("ERROR: handlePath bad error code: %d", code)
		http.Error(w, msg, http.StatusInternalServerError)
	}
}

// Truncate a path's resource by one
func cutRequest(request string) (string, string, int) {
	// Check version
	path, found := strings.CutPrefix(request, "/v1/")
	if !found {
		return "", "", RESOURCE_NO_VERSION
	}

	resources := strings.Split(path, "/")
	if len(resources) <= 1 {
		// /v1/ or /v1/a
		return "", "", RESOURCE_BAD_SLASH
	} else if len(resources)%2 == 1 {
		// Slash used for a document or end on a collection
		return "", "", RESOURCE_BAD_SLASH
	}

	// Identify the final resource
	// If the last element ends with a slash, then it must be a collection/database
	finalRes := RESOURCE_DOC
	if resources[len(resources)-1] == "" {
		if len(resources) == 2 {
			finalRes = RESOURCE_DB
		} else {
			finalRes = RESOURCE_COLL
		}
	}

	// cut: obtain the preceding resource
	li := strings.LastIndex(request, "/")
	resName := request[li:]
	if finalRes == RESOURCE_DB {
		return "", resName, RESOURCE_DB
	} else if finalRes == RESOURCE_COLL {
		// Truncate by two
		li2 := strings.LastIndex(request[:li], "/")
		resName = request[li2+1 : li]
		request = request[:li2]
	} else if finalRes == RESOURCE_DOC {
		// Truncate by one
		request = request[:li]
	}
	return request, resName, finalRes
}<|MERGE_RESOLUTION|>--- conflicted
+++ resolved
@@ -100,7 +100,6 @@
 // Handles GET request by either returning a
 // document body or set of all documents in a collection.
 func (d *Dbhandler) Get(w http.ResponseWriter, r *http.Request) {
-<<<<<<< HEAD
 	// Check if we are in the subscribe mode
 	mode := r.URL.Query().Get("mode")
 	if mode == "subscribe" {
@@ -108,8 +107,6 @@
 		return
 	}
 
-=======
->>>>>>> 71d35cdf
 	w.Header().Set("Content-Type", "application/json")
 	w.Header().Set("Access-Control-Allow-Origin", "*")
 
