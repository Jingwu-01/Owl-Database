// A package implementing the highest level handling for
// the OwlDB project.
package dbhandler

import (
	"crypto/rand"
	"encoding/hex"
	"encoding/json"
	"fmt"
	"io"
	"log/slog"
	"net/http"
	"strings"
	"sync"
	"time"

	"github.com/RICE-COMP318-FALL23/owldb-p1group20/collection"
	"github.com/RICE-COMP318-FALL23/owldb-p1group20/document"
	"github.com/santhosh-tekuri/jsonschema/v5"
)

// A putoutput stores the response to a put request.
type putoutput struct {
	Uri string `json:"uri"`
}

// A dbhandler is the highest level struct, holds all the collections and
// handles all the http requests.
type Dbhandler struct {
	databases *sync.Map
	schema    *jsonschema.Schema
	sessions  *sync.Map
}

// Creates a new DBHandler
func New(testmode bool, schema *jsonschema.Schema) Dbhandler {
	retval := Dbhandler{&sync.Map{}, schema, &sync.Map{}}

	if testmode {
		slog.Info("Test mode enabled", "INFO", 0)

		// The current test cases will have
		retval.databases.Store("db1", collection.New())
		retval.databases.Store("db2", collection.New())
	}

	return retval
}

// The server implements the "handler" interface, it will recieve
// requests from the user and delegate them to the proper methods.
func (d *Dbhandler) ServeHTTP(w http.ResponseWriter, r *http.Request) {
	switch r.Method {
	case http.MethodGet:
		d.Get(w, r)
	case http.MethodPut:
		d.Put(w, r)
	case http.MethodPost:
		d.Post(w, r)
<<<<<<< HEAD
	// Post handling
=======
>>>>>>> 15cf0e53
	//case http.MethodPatch:
	// Patch handling
	case http.MethodDelete:
		d.Delete(w, r)
	case http.MethodOptions:
		d.Options(w, r)
	default:
		// If user used method we do not support.
		slog.Info("User used unsupported method", "method", r.Method)
		msg := fmt.Sprintf("unsupported method: %s", r.Method)
		http.Error(w, msg, http.StatusBadRequest)
	}
}

// Handles case where we recieve a GET request.
func (d *Dbhandler) Get(w http.ResponseWriter, r *http.Request) {

	w.Header().Set("Content-Type", "application/json")
	w.Header().Set("Access-Control-Allow-Origin", "*")

	// Check for version
	path, found := strings.CutPrefix(r.URL.Path, "/v1/")
	if !found {
		slog.Info("User path did not include version", "path", r.URL.Path)
		msg := fmt.Sprintf("path missing version: %s", r.URL.Path)
		http.Error(w, msg, http.StatusBadRequest)
		return
	}

	// Action fork for GET Database and GET Document
	// Only compliant for check-in.
	// Checkpoint 1 heirarchy
	// dbhandler -> databases (map) -> collection -> documents (map) -> document -> docoutput (metadata, path, contents)
	splitpath := strings.SplitAfterN(path, "/", 2)
	if len(splitpath) == 1 {
		// Error, DB path does not end with "/"
		slog.Info("DB path did not end with '/'", "path", r.URL.Path)
		msg := fmt.Sprintf("path missing trailing '/': %s", r.URL.Path)
		http.Error(w, msg, http.StatusBadRequest)
		return
	} else if splitpath[1] == "" {
		// GET Database
		dbpath, _ := strings.CutSuffix(splitpath[0], "/")

		// Access the database
		database, ok := d.databases.Load(dbpath)

		// Check to see if database exists
		if !ok {
			slog.Info("User attempted to access non-extant database", "db", dbpath)
			msg := fmt.Sprintf("Database does not exist")
			http.Error(w, msg, http.StatusNotFound)
			return
		}

		database.(collection.Collection).CollectionGet(w, r)

	} else {
		// GET Document
		dbpath, _ := strings.CutSuffix(splitpath[0], "/")
		path = splitpath[1]

		// Access the database
		database, ok := d.databases.Load(dbpath)

		// Check to see if database exists
		if !ok {
			slog.Info("User attempted to access non-extant database", "db", dbpath)
			msg := fmt.Sprintf("Document does not exist")
			http.Error(w, msg, http.StatusNotFound)
			return
		}

		// Get document
		// for checkpoint 1, we assume that path will always be a document name
		doc, ok := database.(collection.Collection).Documents.Load(path)
		if !ok {
			slog.Info("User attempted to access non-extant document", "doc", path)
			msg := fmt.Sprintf("Document does not exist")
			http.Error(w, msg, http.StatusNotFound)
			return
		}

		doc.(document.Document).DocumentGet(w, r)
	}
}

// Handles case where we have PUT request.
func (d *Dbhandler) Put(w http.ResponseWriter, r *http.Request) {
	// Set headers of response
	w.Header().Set("Content-Type", "application/json")
	w.Header().Set("Access-Control-Allow-Origin", "*")

	path, found := strings.CutPrefix(r.URL.Path, "/v1/")

	// Check for version
	if !found {
		slog.Info("User path did not include version", "path", path)
		msg := fmt.Sprintf("path missing version: %s", path)
		http.Error(w, msg, http.StatusBadRequest)
		return
	}

	splitpath := strings.SplitAfterN(path, "/", 2)

	if len(splitpath) == 1 {
		// PUT database case
		dbpath := splitpath[0]

		d.putDB(w, r, dbpath)
	} else {
		// PUT document or collection
		dbpath, _ := strings.CutSuffix(splitpath[0], "/")

		// Access the database
		database, ok := d.databases.Load(dbpath)

		// Check to see if database exists
		if !ok {
			slog.Info("User attempted to access non-extant database", "db", dbpath)
			msg := fmt.Sprintf("Database does not exist")
			http.Error(w, msg, http.StatusNotFound)
			return
		}

		database.(collection.Collection).DocumentPut(w, r, splitpath[1], d.schema)
	}
}

// Puts a new top level database into our handler
func (d *Dbhandler) putDB(w http.ResponseWriter, r *http.Request, dbpath string) {
	// Add a new database to dbhandler if it is not already there; otherwise, return error. (I assumed database and collection use the same struct).
	_, loaded := d.databases.LoadOrStore(dbpath, collection.New())
	if loaded {
		slog.Error("Database already exists")
		http.Error(w, "Database already exists", http.StatusBadRequest)
		return
	} else {
		jsonResponse, err := json.Marshal(putoutput{r.URL.Path})
		if err != nil {
			// This should never happen
			slog.Error("Get: error marshaling", "error", err)
			http.Error(w, `"internal server error"`, http.StatusInternalServerError)
			return
		}
		slog.Info("Created Database", "path", dbpath)
		w.Header().Set("Location", r.URL.Path)
		w.WriteHeader(http.StatusCreated)
		w.Write(jsonResponse)
		return
	}
}

// Handles case where we have DELETE request.
func (d *Dbhandler) Delete(w http.ResponseWriter, r *http.Request) {

	if r.URL.Path == "/auth" {
		// Logout case
		isValidToken := d.validateToken(w, r)
		if isValidToken {
			// Remove the corresponding userInfo from the sessions map
			d.sessions.Delete(r.Header.Get("Authorization"))
			w.WriteHeader(http.StatusNoContent)
			slog.Info("user is successfully removed")
			return
		}
	} else {
		// Set headers of response
		w.Header().Set("Content-Type", "application/json")
		w.Header().Set("Access-Control-Allow-Origin", "*")

		path, found := strings.CutPrefix(r.URL.Path, "/v1/")

		// Check for version
		if !found {
			slog.Info("User path did not include version", "path", path)
			msg := fmt.Sprintf("path missing version: %s", path)
			http.Error(w, msg, http.StatusBadRequest)
			return
		}

		splitpath := strings.SplitAfterN(path, "/", 2)

		dbpath := splitpath[0]

		// Check to see if database exists
		database, ok := d.databases.Load(dbpath)
		// If the database does not exist, return StatusNotFound error
		if !ok {
			slog.Info("User attempted to access non-extant database", "db", dbpath)
			msg := fmt.Sprintf("Database does not exist")
			http.Error(w, msg, http.StatusNotFound)
			return
		}

		if len(splitpath) == 1 {
			// DELETE database case
			d.databases.Delete(dbpath)
			slog.Info("Deleted Database", "path", dbpath)
			w.Header().Set("Location", r.URL.Path)
			w.WriteHeader(http.StatusNoContent)
			return

		} else {
			// DELETE document case
			// Decode the document name
			docpath, _ := strings.CutSuffix(splitpath[1], "/")

			database.(collection.Collection).DocumentDelete(w, r, docpath)
		}
	}
}

// Handles case where we have POST request.
func (d *Dbhandler) Post(w http.ResponseWriter, r *http.Request) {

	if r.URL.Path == "/auth" {
		// Login request case

		// Set headers of response
		w.Header().Set("Content-Type", "application/json")
		w.Header().Set("Access-Control-Allow-Origin", "*")

		// Read body of requests
		desc, err := io.ReadAll(r.Body)
		defer r.Body.Close()
		if err != nil {
			slog.Error("Login: error reading the request body", "error", err)
			http.Error(w, `"invalid login format"`, http.StatusBadRequest)
			return
		}

		// Read Body data
		var userInfo map[string]string
		err = json.Unmarshal(desc, &userInfo)
		if err != nil {
			slog.Error("Login: error unmarshaling request", "error", err)
			http.Error(w, `"invalid login format"`, http.StatusBadRequest)
			return
		}

		// I am pretty sure we do not need to validate the login request.
		// Validate against schema
		err = d.schema.Validate(userInfo)
		if err != nil {
			slog.Error("Login: request body did not conform to schema", "error", err)
			http.Error(w, `"Login: request body did not conform to schema"`, http.StatusBadRequest)
			return
		}

		// Generate a secure, random token
		token, err := generateToken()
		if err != nil {
			slog.Error("Login: token not successfully generated", "error", err)
			http.Error(w, "Login: token not successfully generated", http.StatusInternalServerError)
			return
		}

		// I think we should get the username with the JSON visitor model.
		// Store username and token in a session map with expiration time
		username := userInfo["username"]
		d.sessions.Store(token, SessionInfo{Username: username, ExpiresAt: time.Now().Add(1 * time.Hour)})

		// Return the token to the user
		jsonToken, err := json.Marshal(map[string]string{"token": token})
		if err != nil {
			// This should never happen
			slog.Error("Login: error marshaling", "error", err)
			http.Error(w, `"internal server error"`, http.StatusInternalServerError)
			return
		}
		w.WriteHeader(http.StatusOK)
		w.Write(jsonToken)
		slog.Info("Login: success")
	} else {
		// Handle other cases
	}
}

// generateToken is a helper function that generates a secure, random token
func generateToken() (string, error) {
	// 128 bits
	token := make([]byte, 16)
	// Fill the slide with cryptographically secure random bytes
	_, err := rand.Read(token)
	if err != nil {
		return "", err
	}
	// Convert the random bytes to a hexadecimal string
	return hex.EncodeToString(token), nil
}

// Handles case where we have OPTIONS request.
func (d *Dbhandler) Options(w http.ResponseWriter, r *http.Request) {
	w.Header().Set("Allow", "GET,PUT,POST,PATCH,DELETE,OPTIONS")
	w.Header().Set("Access-Control-Allow-Origin", "*")
	w.Header().Set("Access-Control-Allow-Methods", "GET,PUT,POST,PATCH,DELETE,OPTIONS")
	w.Header().Set("Access-Control-Allow-Headers", "accept,Content-Type,Authorization")
	w.WriteHeader(http.StatusOK)
}

<<<<<<< HEAD
// Handles case where we have POST request.
func (d *Dbhandler) Post(w http.ResponseWriter, r *http.Request) {
	// Set headers of response
	// TODO: can we put all header information in the start?
	w.Header().Set("Content-Type", "application/json")
	w.Header().Set("Access-Control-Allow-Origin", "*")

	path, found := strings.CutPrefix(r.URL.Path, "/v1/")

	// Check for version
	if !found {
		slog.Info("User path did not include version", "path", path)
		msg := fmt.Sprintf("path missing version: %s", path)
		http.Error(w, msg, http.StatusBadRequest)
	}

	// Check that its a AUTH or POST Database request
	splitpath := strings.SplitAfterN(path, "/", 2)

	if len(splitpath) == 2 && splitpath[1] == "" {
		// POST database
		// Navigate to path (TODO create)
		// Generate a random name (TODO create)
		// Verify that directory does not have that name
		// Return new idss
=======
type SessionInfo struct {
	Username  string
	ExpiresAt time.Time
}

func (d *Dbhandler) validateToken(w http.ResponseWriter, r *http.Request) bool {
	// check whether token is missing
	token := r.Header.Get("Authorization")
	if token == "" {
		slog.Info("token is missing", "token", token)
		http.Error(w, "Missing or invalid bearer token", http.StatusUnauthorized)
		return false
	}

	// Validate token and expiration in sessions map
	userInfo, ok := d.sessions.Load(token)
	if ok {
		if !userInfo.(SessionInfo).ExpiresAt.After(time.Now()) {
			// token has expired
			slog.Info("token has expired")
			http.Error(w, "Missing or invalid bearer token", http.StatusUnauthorized)
			return false
		} else {
			return true
		}
	} else {
		// token does not exist
		slog.Info("token does not exist")
		http.Error(w, "Missing or invalid bearer token", http.StatusUnauthorized)
		return false
>>>>>>> 15cf0e53
	}
}<|MERGE_RESOLUTION|>--- conflicted
+++ resolved
@@ -57,10 +57,6 @@
 		d.Put(w, r)
 	case http.MethodPost:
 		d.Post(w, r)
-<<<<<<< HEAD
-	// Post handling
-=======
->>>>>>> 15cf0e53
 	//case http.MethodPatch:
 	// Patch handling
 	case http.MethodDelete:
@@ -362,33 +358,6 @@
 	w.WriteHeader(http.StatusOK)
 }
 
-<<<<<<< HEAD
-// Handles case where we have POST request.
-func (d *Dbhandler) Post(w http.ResponseWriter, r *http.Request) {
-	// Set headers of response
-	// TODO: can we put all header information in the start?
-	w.Header().Set("Content-Type", "application/json")
-	w.Header().Set("Access-Control-Allow-Origin", "*")
-
-	path, found := strings.CutPrefix(r.URL.Path, "/v1/")
-
-	// Check for version
-	if !found {
-		slog.Info("User path did not include version", "path", path)
-		msg := fmt.Sprintf("path missing version: %s", path)
-		http.Error(w, msg, http.StatusBadRequest)
-	}
-
-	// Check that its a AUTH or POST Database request
-	splitpath := strings.SplitAfterN(path, "/", 2)
-
-	if len(splitpath) == 2 && splitpath[1] == "" {
-		// POST database
-		// Navigate to path (TODO create)
-		// Generate a random name (TODO create)
-		// Verify that directory does not have that name
-		// Return new idss
-=======
 type SessionInfo struct {
 	Username  string
 	ExpiresAt time.Time
@@ -419,6 +388,5 @@
 		slog.Info("token does not exist")
 		http.Error(w, "Missing or invalid bearer token", http.StatusUnauthorized)
 		return false
->>>>>>> 15cf0e53
 	}
 }